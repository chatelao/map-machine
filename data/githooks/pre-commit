#!/bin/sh

echo "Checking code format with Black..."
if ! black -l 80 --check tests map_machine; then
    black -l 80 --diff --color tests map_machine
    echo "FAIL"
    exit 1
fi

# Link with Flake8.

echo "Lint with Flake8..."
flake8 \
    --max-line-length=80 \
    --ignore=E203,W503,ANN002,ANN003,ANN101,ANN102 \
<<<<<<< HEAD
    --exclude=work,precommit.py,tests/test_road.py,python3.8 \
=======
    --exclude=work,python3.8 \
>>>>>>> 10608a76
    || { echo "FAIL"; exit 1; }<|MERGE_RESOLUTION|>--- conflicted
+++ resolved
@@ -13,9 +13,5 @@
 flake8 \
     --max-line-length=80 \
     --ignore=E203,W503,ANN002,ANN003,ANN101,ANN102 \
-<<<<<<< HEAD
-    --exclude=work,precommit.py,tests/test_road.py,python3.8 \
-=======
     --exclude=work,python3.8 \
->>>>>>> 10608a76
     || { echo "FAIL"; exit 1; }