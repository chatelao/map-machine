--- conflicted
+++ resolved
@@ -2,11 +2,7 @@
 Command-line user interface.
 """
 import argparse
-<<<<<<< HEAD
-import sys
 from typing import Dict, List
-=======
->>>>>>> 023a524f
 
 from map_machine import __version__
 from map_machine.map_configuration import BuildingMode, DrawingMode, LabelMode
@@ -15,14 +11,7 @@
 __author__ = "Sergey Vartanov"
 __email__ = "me@enzet.ru"
 
-<<<<<<< HEAD
-BOXES: str = " ▏▎▍▌▋▊▉"
-BOXES_LENGTH: int = len(BOXES)
-
 COMMAND_LINES: Dict[str, List[str]] = {
-=======
-COMMAND_LINES: dict[str, list[str]] = {
->>>>>>> 023a524f
     "render": ["render", "-b", "10.000,20.000,10.001,20.001"],
     "render_with_tooltips": [
         "render",
@@ -398,41 +387,4 @@
         help="add icons for lifecycle tags; be careful: this will increase the "
         f"number of node and area selectors by {len(STAGES_OF_DECAY) + 1} "
         f"times",
-<<<<<<< HEAD
-    )
-    parser.add_argument(
-        "--no-lifecycle",
-        dest="lifecycle",
-        action="store_false",
-        help="don't add icons for lifecycle tags",
-    )
-
-
-def progress_bar(
-    number: int, total: int, length: int = 20, step: int = 1000, text: str = ""
-) -> None:
-    """
-    Draw progress bar using Unicode symbols.
-
-    :param number: current value
-    :param total: maximum value
-    :param length: progress bar length.
-    :param step: frequency of progress bar updating (assuming that numbers go
-        subsequently)
-    :param text: short description
-    """
-    if number == -1:
-        sys.stdout.write(f"100 % {length * '█'}▏{text}\n")
-    elif number % step == 0:
-        ratio: float = number / total
-        parts: int = int(ratio * length * BOXES_LENGTH)
-        fill_length: int = int(parts / BOXES_LENGTH)
-        box: str = BOXES[int(parts - fill_length * BOXES_LENGTH)]
-        sys.stdout.write(
-            f"{str(int(int(ratio * 1000.0) / 10.0)):>3} % "
-            f"{fill_length * '█'}{box}"
-            f"{int(length - fill_length - 1) * ' '}▏{text}\n\033[F"
-        )
-=======
-    )
->>>>>>> 023a524f
+    )