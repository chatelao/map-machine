--- conflicted
+++ resolved
@@ -58,12 +58,6 @@
         self.svg.add(
             Rect((0.0, 0.0), self.flinger.size, fill=self.background_color)
         )
-<<<<<<< HEAD
-        ways: List[StyledFigure] = sorted(
-            constructor.figures, key=lambda x: x.line_style.priority
-        )
-=======
->>>>>>> fb673798
         logging.info("Drawing ways...")
 
         for figure in constructor.get_sorted_figures():
@@ -137,7 +131,7 @@
             building.draw_shade(building_shade, self.flinger)
         self.svg.add(building_shade)
 
-        walls: dict[Segment, Building] = {}
+        walls: Dict[Segment, Building] = {}
 
         for building in constructor.buildings:
             for part in building.parts:
