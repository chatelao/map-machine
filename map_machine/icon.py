"""
Extract icons from SVG file.
"""
import json
import logging
import re
from dataclasses import dataclass, field
from pathlib import Path
from typing import Any, Dict, List, Optional, Set
from xml.etree import ElementTree
from xml.etree.ElementTree import Element

import numpy as np
import svgwrite
from colour import Color
from svgwrite import Drawing
from svgwrite.base import BaseElement
from svgwrite.container import Group
from svgwrite.path import Path as SVGPath

from map_machine.color import is_bright

__author__ = "Sergey Vartanov"
__email__ = "me@enzet.ru"

DEFAULT_COLOR: Color = Color("#444444")
DEFAULT_SHAPE_ID: str = "default"
DEFAULT_SMALL_SHAPE_ID: str = "default_small"

STANDARD_INKSCAPE_ID_MATCHER: re.Pattern = re.compile(
    "^((circle|defs|ellipse|grid|guide|marker|metadata|path|rect|use)"
    "[\\d-]+|base)$"
)
PATH_MATCHER: re.Pattern = re.compile("[Mm] ([0-9.e-]*)[, ]([0-9.e-]*)")

GRID_STEP: int = 16


@dataclass
class Shape:
    """
    SVG icon path description.
    """

    path: str  # SVG icon path
    offset: np.ndarray  # vector that should be used to shift the path
    id_: str  # shape identifier
    name: Optional[str] = None  # icon description
    is_right_directed: Optional[bool] = None
    emojis: Set[str] = field(default_factory=set)
    is_part: bool = False

    @classmethod
    def from_structure(
        cls,
        structure: Dict[str, Any],
        path: str,
        offset: np.ndarray,
        id_: str,
        name: Optional[str] = None,
    ) -> "Shape":
        """
        Parse shape description from structure.

        :param structure: input structure
        :param path: SVG path commands in string form
        :param offset: shape offset in the input file
        :param id_: shape unique identifier
        :param name: shape text description
        """
        shape: "Shape" = cls(path, offset, id_, name)

        if "directed" in structure:
            if structure["directed"] == "right":
                shape.is_right_directed = True
            if structure["directed"] == "left":
                shape.is_right_directed = False

        if "emoji" in structure:
            emojis = structure["emoji"]
            shape.emojis = [emojis] if isinstance(emojis, str) else emojis

        if "is_part" in structure:
            shape.is_part = structure["is_part"]

        return shape

    def is_default(self) -> bool:
        """
        Return true if icon is has a default shape that doesn't represent
        anything.
        """
        return self.id_ in [DEFAULT_SHAPE_ID, DEFAULT_SMALL_SHAPE_ID]

    def get_path(
        self,
        point: np.ndarray,
        offset: np.ndarray = np.array((0, 0)),
        scale: np.ndarray = np.array((1, 1)),
    ) -> SVGPath:
        """
        Draw icon into SVG file.

        :param point: icon position
        :param offset: additional offset
        :param scale: scale resulting image
        """
        transformations: List[str] = []
        shift: np.ndarray = point + offset

        transformations.append(f"translate({shift[0]},{shift[1]})")

        if not np.allclose(scale, np.array((1, 1))):
            transformations.append(f"scale({scale[0]},{scale[1]})")

        transformations.append(f"translate({self.offset[0]},{self.offset[1]})")

        return svgwrite.path.Path(
            d=self.path, transform=" ".join(transformations)
        )


def parse_length(text: str) -> float:
    """Parse length from SVG attribute."""
    if text.endswith("px"):
        text = text[:-2]
    return float(text)


def verify_sketch_element(element: Element, id_: str) -> bool:
    """
    Verify sketch SVG element from icon file.

    :param element: SVG element
    :param id_: element `id` attribute
    :return: True iff SVG element has right style
    """
    if "style" not in element.attrib or not element.attrib["style"]:
        return True

    style: Dict[str, str] = dict(
        [x.split(":") for x in element.attrib["style"].split(";")]
    )
    if (
        style["fill"] == "none"
        and style["stroke"] == "#000000"
        and "stroke-width" in style
        and np.allclose(parse_length(style["stroke-width"]), 0.1)
    ):
        return True

    if (
        style["fill"] == "none"
        and style["stroke"] == "#000000"
        and "opacity" in style
        and np.allclose(float(style["opacity"]), 0.2)
    ):
        return True

    if style["fill"] == "#0000ff" and style["stroke"] == "none":
        return True

    if style and not id_.startswith("use"):
        return False

    return True


class ShapeExtractor:
    """
    Extract shapes from SVG file.

    Shape is a single path with "id" attribute that aligned to 16×16 grid.
    """

    def __init__(
        self, svg_file_name: Path, configuration_file_name: Path
    ) -> None:
        """
        :param svg_file_name: input SVG file name with icons.  File may contain
            any other irrelevant graphics.
        """
<<<<<<< HEAD
        self.shapes: Dict[str, Shape] = {}
        self.configuration: Dict[str, Any] = json.load(
            configuration_file_name.open()
=======
        self.shapes: dict[str, Shape] = {}
        self.configuration: dict[str, Any] = json.load(
            configuration_file_name.open(encoding="utf-8")
>>>>>>> 7859677f
        )
        root: Element = ElementTree.parse(svg_file_name).getroot()
        self.parse(root)

    def parse(self, node: Element) -> None:
        """
        Extract icon paths into a map.

        :param node: XML node that contains icon
        """
        if node.tag.endswith("}g") or node.tag.endswith("}svg"):
            for sub_node in node:
                self.parse(sub_node)
            return

        if "id" not in node.attrib or not node.attrib["id"]:
            return

        id_: str = node.attrib["id"]
        if STANDARD_INKSCAPE_ID_MATCHER.match(id_) is not None:
            if not verify_sketch_element(node, id_):
                logging.warning(f"Not verified SVG element `{id_}`.")
            return

        if "d" in node.attrib and node.attrib["d"]:
            path: str = node.attrib["d"]
            matcher = PATH_MATCHER.match(path)
            if not matcher:
                return

            name: Optional[str] = None

            def get_offset(value: str) -> float:
                """Get negated icon offset from the origin."""
                return (
                    -int(float(value) / GRID_STEP) * GRID_STEP - GRID_STEP / 2
                )

            point: np.ndarray = np.array(
                (get_offset(matcher.group(1)), get_offset(matcher.group(2)))
            )
            for child_node in node:
                if isinstance(child_node, Element):
                    name = child_node.text
                    break

            configuration: Dict[str, Any] = (
                self.configuration[id_] if id_ in self.configuration else {}
            )
            self.shapes[id_] = Shape.from_structure(
                configuration, path, point, id_, name
            )
        else:
            logging.error(f"Not standard ID {id_}.")

    def get_shape(self, id_: str) -> Shape:
        """
        Get shape or None if there is no shape with such identifier.

        :param id_: string icon identifier
        """
        if id_ in self.shapes:
            return self.shapes[id_]

        assert False, f"no shape with id {id_} in icons file"


@dataclass
class ShapeSpecification:
    """
    Specification for shape as a part of an icon.
    """

    shape: Shape
    color: Color = DEFAULT_COLOR
    offset: np.ndarray = np.array((0, 0))
    flip_horizontally: bool = False
    flip_vertically: bool = False
    use_outline: bool = True

    def is_default(self) -> bool:
        """Check whether shape is default."""
        return self.shape.id_ == DEFAULT_SHAPE_ID

    def draw(
        self,
        svg: BaseElement,
        point: np.ndarray,
        tags: Dict[str, Any] = None,
        outline: bool = False,
        outline_opacity: float = 1.0,
    ) -> None:
        """
        Draw icon shape into SVG file.

        :param svg: output SVG file
        :param point: 2D position of the shape centre
        :param tags: tags to be displayed as a tooltip, if tooltip should not be
            displayed, this argument should be None
        :param outline: draw outline for the shape
        :param outline_opacity: opacity of the outline
        """
        scale: np.ndarray = np.array((1, 1))
        if self.flip_vertically:
            scale = np.array((1, -1))
        if self.flip_horizontally:
            scale = np.array((-1, 1))

        point: np.ndarray = np.array(list(map(int, point)))
        path: SVGPath = self.shape.get_path(point, self.offset, scale)
        path.update({"fill": self.color.hex})

        if outline and self.use_outline:
            bright: bool = is_bright(self.color)
            color: Color = Color("black") if bright else Color("white")

            style: Dict[str, Any] = {
                "fill": color.hex,
                "stroke": color.hex,
                "stroke-width": 2.2,
                "stroke-linejoin": "round",
                "opacity": outline_opacity,
            }
            path.update(style)
        if tags:
            title: str = "\n".join(map(lambda x: x + ": " + tags[x], tags))
            path.set_desc(title=title)

        svg.add(path)

    def __eq__(self, other: "ShapeSpecification") -> bool:
        return (
            self.shape == other.shape
            and self.color == other.color
            and np.allclose(self.offset, other.offset)
        )

    def __lt__(self, other: "ShapeSpecification") -> bool:
        return self.shape.id_ < other.shape.id_


@dataclass
class Icon:
    """
    Icon that consists of (probably) multiple shapes.
    """

    shape_specifications: List[ShapeSpecification]
    opacity: float = 1.0

    def get_shape_ids(self) -> List[str]:
        """Get all shape identifiers in the icon."""
        return [x.shape.id_ for x in self.shape_specifications]

    def get_names(self) -> List[str]:
        """Get all shape names in the icon."""
        return [
            (x.shape.name if x.shape.name else "unknown")
            for x in self.shape_specifications
        ]

    def draw(
        self,
        svg: svgwrite.Drawing,
        point: np.ndarray,
        tags: Dict[str, Any] = None,
        outline: bool = False,
    ) -> None:
        """
        Draw icon to SVG.

        :param svg: output SVG file
        :param point: 2D position of the icon centre
        :param tags: tags to be displayed as a tooltip
        :param outline: draw outline for the icon
        """
        if outline:
            bright: bool = is_bright(self.shape_specifications[0].color)
            opacity: float = 0.7 if bright else 0.5
            outline_group: Group = Group(opacity=opacity)
            for shape_specification in self.shape_specifications:
                shape_specification.draw(outline_group, point, tags, True)
            svg.add(outline_group)
        else:
            group: Group = Group(opacity=self.opacity)
            for shape_specification in self.shape_specifications:
                shape_specification.draw(group, point, tags)
            svg.add(group)

    def draw_to_file(
        self,
        file_name: Path,
        color: Optional[Color] = None,
        outline: bool = False,
        outline_opacity: float = 1.0,
    ) -> None:
        """
        Draw icon to the SVG file.

        :param file_name: output SVG file name
        :param color: fill color
        :param outline: if true, draw outline beneath the icon
        :param outline_opacity: opacity of the outline
        """
        svg: Drawing = Drawing(str(file_name), (16, 16))

        for shape_specification in self.shape_specifications:
            if color:
                shape_specification.color = color
            shape_specification.draw(
                svg,
                np.array((8, 8)),
                outline=outline,
                outline_opacity=outline_opacity,
            )

        for shape_specification in self.shape_specifications:
            if color:
                shape_specification.color = color
            shape_specification.draw(svg, np.array((8, 8)))

        with file_name.open("w") as output_file:
            svg.write(output_file)

    def is_default(self) -> bool:
        """Check whether first shape is default."""
        return self.shape_specifications[0].is_default()

    def recolor(self, color: Color, white: Optional[Color] = None) -> None:
        """Paint all shapes in the color."""
        for shape_specification in self.shape_specifications:
            if shape_specification.color == Color("white") and white:
                shape_specification.color = white
            else:
                shape_specification.color = color

    def add_specifications(
        self, specifications: List[ShapeSpecification]
    ) -> None:
        """Add shape specifications to the icon."""
        self.shape_specifications += specifications

    def __eq__(self, other: "Icon") -> bool:
        return sorted(self.shape_specifications) == sorted(
            other.shape_specifications
        )

    def __lt__(self, other: "Icon") -> bool:
        return "".join(
            [x.shape.id_ for x in self.shape_specifications]
        ) < "".join([x.shape.id_ for x in other.shape_specifications])


@dataclass
class IconSet:
    """
    Node representation: icons and color.
    """

    main_icon: Icon
    extra_icons: List[Icon]

    # Tag keys that were processed to create icon set (other tag keys should be
    # displayed by text or ignored)
    processed: Set[str]<|MERGE_RESOLUTION|>--- conflicted
+++ resolved
@@ -180,15 +180,9 @@
         :param svg_file_name: input SVG file name with icons.  File may contain
             any other irrelevant graphics.
         """
-<<<<<<< HEAD
         self.shapes: Dict[str, Shape] = {}
         self.configuration: Dict[str, Any] = json.load(
-            configuration_file_name.open()
-=======
-        self.shapes: dict[str, Shape] = {}
-        self.configuration: dict[str, Any] = json.load(
             configuration_file_name.open(encoding="utf-8")
->>>>>>> 7859677f
         )
         root: Element = ElementTree.parse(svg_file_name).getroot()
         self.parse(root)
