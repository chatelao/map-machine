--- conflicted
+++ resolved
@@ -1,14 +1,10 @@
 """
 Test label generation for nodes.
 """
-<<<<<<< HEAD
 from typing import Dict, List, Set
 
-from map_machine.text import Label
-=======
 from map_machine.map_configuration import LabelMode
 from map_machine.text import Label, TextConstructor
->>>>>>> 30a45f54
 from tests import SCHEME
 
 __author__ = "Sergey Vartanov"
@@ -17,14 +13,9 @@
 
 def construct_labels(tags: Dict[str, str]) -> List[Label]:
     """Construct labels from OSM node tags."""
-<<<<<<< HEAD
     processed: Set[str] = set()
-    return SCHEME.construct_text(tags, "all", processed)
-=======
-    processed: set[str] = set()
     text_constructor: TextConstructor = TextConstructor(SCHEME)
     return text_constructor.construct_text(tags, processed, LabelMode.ALL)
->>>>>>> 30a45f54
 
 
 def test_1_label() -> None:
