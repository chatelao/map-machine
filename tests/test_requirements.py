"""
Check whether `requirements.txt` contains all requirements from `setup.py`.
"""
from pathlib import Path
from typing import List

from map_machine import REQUIREMENTS


def test_requirements() -> None:
<<<<<<< HEAD
    requirements: List[str]
    with Path("requirements.txt").open() as requirements_file:
=======
    """Test whether `requirements.txt` has the same packages as `setup.py`."""
    requirements: list[str]
    with Path("requirements.txt").open(encoding="utf-8") as requirements_file:
>>>>>>> 30a45f54
        requirements = list(
            map(lambda x: x[:-1], requirements_file.readlines())
        )

    assert requirements == REQUIREMENTS<|MERGE_RESOLUTION|>--- conflicted
+++ resolved
@@ -8,14 +8,9 @@
 
 
 def test_requirements() -> None:
-<<<<<<< HEAD
+    """Test whether `requirements.txt` has the same packages as `setup.py`."""
     requirements: List[str]
-    with Path("requirements.txt").open() as requirements_file:
-=======
-    """Test whether `requirements.txt` has the same packages as `setup.py`."""
-    requirements: list[str]
     with Path("requirements.txt").open(encoding="utf-8") as requirements_file:
->>>>>>> 30a45f54
         requirements = list(
             map(lambda x: x[:-1], requirements_file.readlines())
         )
