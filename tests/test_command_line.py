--- conflicted
+++ resolved
@@ -34,13 +34,8 @@
         assert pipe.returncode != 0
 
 
-<<<<<<< HEAD
 def run(arguments: List[str], message: bytes) -> None:
-    """Run command that should fail and check error message."""
-=======
-def run(arguments: list[str], message: bytes) -> None:
     """Run command that should not fail and check output."""
->>>>>>> 1ea38aab
     with Popen(["map-machine"] + arguments, stderr=PIPE) as pipe:
         _, output = pipe.communicate()
         assert output == message
