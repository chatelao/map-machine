--- conflicted
+++ resolved
@@ -4,7 +4,7 @@
 Tests check that for the given node described by tags, Map Machine generates
 expected icons with expected colors.
 """
-from typing import Dict, List, Set, Tuple
+from typing import List, Set, Tuple
 
 from pathlib import Path
 from typing import Optional
@@ -47,11 +47,7 @@
     assert (path / "LICENSE").is_file()
 
 
-<<<<<<< HEAD
-def get_icon(tags: Dict[str, str]) -> IconSet:
-=======
 def get_icon(tags: Tags) -> IconSet:
->>>>>>> 023a524f
     """Construct icon from tags."""
     processed: Set[str] = set()
     icon, _ = SCHEME.get_icon(SHAPE_EXTRACTOR, tags, processed)
@@ -79,15 +75,9 @@
 
 
 def check_icon_set(
-<<<<<<< HEAD
-    icon: IconSet,
+    tags: Tags,
     main_specification: List[Tuple[str, Optional[Color]]],
     extra_specifications: List[List[Tuple[str, Optional[Color]]]],
-=======
-    tags: Tags,
-    main_specification: list[tuple[str, Optional[Color]]],
-    extra_specifications: list[list[tuple[str, Optional[Color]]]],
->>>>>>> 023a524f
 ) -> None:
     """Check icon set using simple specification."""
     icon: IconSet = get_icon(tags)
